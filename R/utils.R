--- conflicted
+++ resolved
@@ -216,15 +216,11 @@
 #' @param object A seurat object with dimensionality reduction and meta data
 #' @param meta.label Which meta data column contains cluster/celltype labels 
 #' @param meta.batch Which meta data column contains batch 
-<<<<<<< HEAD
 #' @param method.reduction Dimensionality reduction for calculation of metrics, e.g. 'pca'
 #' @param ndim Number of dimensions in methods.reduction (if NULL use all dimensions)
-=======
-#' @param method.reduction Reduction method to consider, eg 'pca'
 #' @param iLISI_perplexity Number of cells in neighborhood for integration LISI metrics (iLISI)
 #' @param cLISI_perplexity Number of cells in neighborhood for cluster LISI metrics (cLISI). By default,
 #'     it is calculated as 2 * average number of cells per label per dataset, not counting zero-size clusters.
->>>>>>> 955ca298
 #' @param metrics one or more of 'iLISI', 'norm_iLISI',
 #'     'CiLISI', 'CiLISI_means','norm_cLISI', 'norm_cLISI_means',
 #'     'celltype_ASW', 'celltype_ASW_means';
@@ -306,7 +302,6 @@
     
     message(paste("Batches:", paste(batchNames, collapse = ",")))
     
-<<<<<<< HEAD
     #get embeddings
     emb <- Embeddings(object, reduction = method.reduction)
     if (is.null(emb)) {
@@ -315,7 +310,7 @@
       ndim <- ncol(emb)
     }
     emb <- emb[,1:ndim]
-=======
+
     #Determine default cLISI_perplexity
     if (cLISI_perplexity == "default") {
       t <- table(meta[,meta.label], meta[,meta.batch])
@@ -324,7 +319,6 @@
       mess <- sprintf("Setting default cLISI_perplexity to %0.f", cLISI_perplexity)
       message(mess)
     }
->>>>>>> 955ca298
     
     #Integration LISI
     if (any(c("iLISI", "norm_iLISI") %in% metrics)) {
